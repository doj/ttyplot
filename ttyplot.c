//
// ttyplot: a realtime plotting utility for terminal with data input from stdin
// Copyright (c) 2018 by Antoni Sawicki
// Copyright (c) 2019 by Google LLC
// Apache License 2.0
//

#include <stdio.h>
#include <string.h>
#include <stdlib.h>
#include <unistd.h>
#include <float.h>
#include <time.h>
#include <curses.h>
#include <signal.h>

#ifdef __OpenBSD__
#include <err.h>
#endif

#define verstring "github.com/tenox7/ttyplot 1.4"

#ifdef NOACS
#define T_HLINE '-'
#define T_VLINE '|'
#define T_RARR '>'
#define T_UARR '^'
#define T_LLCR 'L'
#else
#define T_HLINE ACS_HLINE
#define T_VLINE ACS_VLINE
#define T_RARR ACS_RARROW
#define T_UARR ACS_UARROW
#define T_LLCR ACS_LLCORNER
#endif

/* global because we need it accessible in the signal handler */
SCREEN *sp;

void usage() {
    printf("Usage:\n  ttyplot [-2] [-r] [-c plotchar] [-s scale] [-m max] [-M min] [-t title] [-u unit]\n\n"
            "  -2 read two values and draw two plots, the second one is in reverse video\n"
            "  -r rate of a counter (divide value by measured sample interval)\n"
            "  -c character to use for plot line, eg @ # %% . etc\n"
            "  -e character to use for error line when value exceeds hardmax (default: e)\n"
            "  -E character to use for error symbol displayed when value is less than hardmin (default: v)\n"
            "  -s initial scale of the plot (can go above if data input has larger value)\n"
            "  -m maximum value, if exceeded draws error line (see -e), upper-limit of plot scale is fixed\n"
            "  -M minimum value, if entered less than this, draws error symbol (see -E), lower-limit of the plot scale is fixed\n"
            "  -t title of the plot\n"
            "  -u unit displayed beside vertical bar\n\n");
    exit(0);
}

void getminmax(int pw, double *values, double *min, double *max, double *avg, int v) {
    double tot=0;
    int i=0;

    *min=FLT_MAX;
    *max=FLT_MIN;
    tot=FLT_MIN;

    for(i=0; i<pw && i<v; i++) {
       if(values[i]>*max)
            *max=values[i];

        if(values[i]<*min)
            *min=values[i];

        tot=tot+values[i];
    }

    *avg=tot/i;
}

void draw_axes(int h, int ph, int pw, double max, double min, char *unit) {
    mvhline(h-3, 2, T_HLINE, pw);
    mvvline(2, 2, T_VLINE, ph);
    mvprintw(1, 4, "%.1f %s", max, unit);
    mvprintw((ph/4)+1, 4, "%.1f %s", min/4 + max*3/4, unit);
    mvprintw((ph/2)+1, 4, "%.1f %s", min/2 + max/2, unit);
    mvprintw((ph*3/4)+1, 4, "%.1f %s", min*3/4 + max/4, unit);
    mvaddch(h-3, 2+pw, T_RARR);
    mvaddch(1, 2, T_UARR);
    mvaddch(h-3, 2, T_LLCR);
}

void draw_line(int x, int ph, int l1, int l2, chtype c1, chtype c2, chtype hce, chtype lce) {
    if(l1 > l2) {
        mvvline(ph+1-l1, x, c1, l1-l2 );
        mvvline(ph+1-l2, x, c2|A_REVERSE, l2 );
    } else if(l1 < l2) {
        mvvline(ph+1-l2, x, (c2==hce || c2==lce) ? c2|A_REVERSE : ' '|A_REVERSE,  l2-l1 );
        mvvline(ph+1-l1, x, c1|A_REVERSE, l1 );
    } else {
        mvvline(ph+1-l2, x, c2|A_REVERSE, l2 );
    }
}

void plot_values(int ph, int pw, double *v1, double *v2, double max, double min, int n, chtype pc, chtype hce, chtype lce, double hm) {
    int i;
    int x=3;
    max-=min;

    for(i=n+1; i<pw; i++)
        draw_line(x++, ph,
                  (v1[i]>hm) ? ph  : (v1[i]<min) ?  1  : (int)(((v1[i]-min)/max)*(double)ph),
                  (v2[i]>hm) ? ph  : (v2[i]<min) ?  1  : (int)(((v2[i]-min)/max)*(double)ph),
                  (v1[i]>hm) ? hce : (v1[i]<min) ? lce : pc,
                  (v2[i]>hm) ? hce : (v2[i]<min) ? lce : pc,
                  hce, lce);

    for(i=0; i<=n; i++)
        draw_line(x++, ph,
                  (v1[i]>hm) ? ph  : (v1[i]<min) ?  1  : (int)(((v1[i]-min)/max)*(double)ph),
                  (v2[i]>hm) ? ph  : (v2[i]<min) ?  1  : (int)(((v2[i]-min)/max)*(double)ph),
                  (v1[i]>hm) ? hce : (v1[i]<min) ? lce : pc,
                  (v2[i]>hm) ? hce : (v2[i]<min) ? lce : pc,
                  hce, lce);
}

void resize() {
    endwin();
    refresh();
}

void finish() {
    curs_set(FALSE);
    echo();
    refresh();
    endwin();
    delscreen(sp);
    exit(0);
}

int main(int argc, char *argv[]) {
    double values1[1024]={0};
    double values2[1024]={0};
    double cval1=FLT_MAX, pval1=FLT_MAX;
    double cval2=FLT_MAX, pval2=FLT_MAX;
    double min1=FLT_MAX, max1=FLT_MIN, avg1=0;
    double min2=FLT_MAX, max2=FLT_MIN, avg2=0;
    int n=0;
    int r=0;
    int v=0;
    int width=0, height=0;
    int plotwidth=0, plotheight=0;
    time_t t1,t2,td;
    struct tm *lt;
    int c;
    chtype plotchar=T_VLINE, max_errchar='e', min_errchar='v';
    double max=FLT_MIN;
    double softmax=FLT_MIN;
    double hardmax=FLT_MAX;
    double hardmin=0.0;
    char title[256]=".: ttyplot :.";
    char unit[64]={0};
    char ls[256]={0};
    int rate=0;
    int two=0;

    opterr=0;
    while((c=getopt(argc, argv, "2rc:e:E:s:m:M:t:u:")) != -1)
        switch(c) {
            case 'r':
                rate=1;
                break;
            case '2':
                two=1;
                plotchar='|';
                break;
            case 'c':
                plotchar=optarg[0];
                break;
            case 'e':
                max_errchar=optarg[0];
                break;
            case 'E':
                min_errchar=optarg[0];
                break;
            case 's':
                softmax=atof(optarg);
                break;
            case 'm':
                hardmax=atof(optarg);
                break;
            case 'M':
                hardmin=atof(optarg);
                int i;
                for(i=0;i<1024;i++){
                    values1[i]=hardmin;
                    values2[i]=hardmin;
                }
                break;
            case 't':
                snprintf(title, sizeof(title), "%s", optarg);
                break;
            case 'u':
                snprintf(unit, sizeof(unit), "%s", optarg);
                break;
            case '?':
                usage();
                break;
        }

<<<<<<< HEAD
    if(softmax <= hardmin)
        softmax = hardmin + 1;
    if(hardmax <= hardmin)
        hardmax = FLT_MAX;

    initscr(); /* uses filesystem, so before pledge */
=======
    sp = newterm("linux", stdout, stdin);
>>>>>>> 837a12bc

    #ifdef __OpenBSD__
    if (pledge("stdio tty", NULL) == -1)
        err(1, "pledge");
    #endif

    time(&t1);
    noecho();
    curs_set(FALSE);
    signal(SIGWINCH, (void*)resize);
    signal(SIGINT, (void*)finish);

    erase();
    refresh();
    #ifdef NOGETMAXYX
    height=LINES;
    width=COLS;
    #else
    getmaxyx(stdscr, height, width);
    #endif
    mvprintw(height/2, (width/2)-14, "waiting for data from stdin");
    refresh();

    while(1) {
        if(two)
            r=scanf("%lf %lf", &values1[n], &values2[n]);
        else
            r=scanf("%lf", &values1[n]);
        v++;
        if(r==0) {
            while(getchar()!='\n');
            continue;
        }
        else if(r<0) {
            break;
        }

        if(values1[n] < 0)
            values1[n] = 0;
        if(values2[n] < 0)
            values2[n] = 0;

        if(rate) {
            t2=t1;
            time(&t1);
            td=t1-t2;
            if(td==0)
                td=1;

            if(cval1==FLT_MAX)
                pval1=values1[n];
            else
                pval1=cval1;
            cval1=values1[n];

            values1[n]=(cval1-pval1)/td;

            if(values1[n] < 0) // counter rewind
                values1[n]=0;

            if(two) {
                if(cval2==FLT_MAX)
                    pval2=values2[n];
                else
                    pval2=cval2;
                cval2=values2[n];

                values2[n]=(cval2-pval2)/td;

                if(values2[n] < 0) // counter rewind
                    values2[n]=0;
            }
        } else {
            time(&t1);
        }

        erase();
        #ifdef _AIX
        refresh();
        #endif
        #ifdef NOGETMAXYX
        height=LINES;
        width=COLS;
        #else
        getmaxyx(stdscr, height, width);
        #endif
        plotheight=height-4;
        plotwidth=width-4;
        if(plotwidth>=(int)((sizeof(values1)/sizeof(double))-1))
            return 0;

        getminmax(plotwidth, values1, &min1, &max1, &avg1, v);
        getminmax(plotwidth, values2, &min2, &max2, &avg2, v);

        if(max1>max2)
            max=max1;
        else
            max=max2;

        if(max<softmax)
            max=softmax;
        if(hardmax!=FLT_MAX)
            max=hardmax;

        mvprintw(height-1, width-sizeof(verstring)/sizeof(char), verstring);

        lt=localtime(&t1);
        #ifdef __sun
        asctime_r(lt, ls, sizeof(ls));
        #else
        asctime_r(lt, ls);
        #endif
        mvprintw(height-2, width-strlen(ls), "%s", ls);

        #ifdef _AIX
        mvaddch(height-2, 5, plotchar);
        #else
        mvvline(height-2, 5, plotchar|A_NORMAL, 1);
        #endif
        mvprintw(height-2, 7, "last=%.1f min=%.1f max=%.1f avg=%.1f %s ",  values1[n], min1, max1, avg1, unit);
        if(rate)
            printw(" interval=%llds", (long long int)td);

        if(two) {
            mvaddch(height-1, 5, ' '|A_REVERSE);
            mvprintw(height-1, 7, "last=%.1f min=%.1f max=%.1f avg=%.1f %s   ",  values2[n], min2, max2, avg2, unit);
        }

        plot_values(plotheight, plotwidth, values1, values2, max, hardmin, n, plotchar, max_errchar, min_errchar, hardmax);

        draw_axes(height, plotheight, plotwidth, max, hardmin, unit);

        mvprintw(0, (width/2)-(strlen(title)/2), "%s", title);

        if(n<(int)((plotwidth)-1))
            n++;
        else
            n=0;

        move(0,0);
        refresh();
    }

    endwin();
    delscreen(sp);
    return 0;
}<|MERGE_RESOLUTION|>--- conflicted
+++ resolved
@@ -203,21 +203,17 @@
                 break;
         }
 
-<<<<<<< HEAD
     if(softmax <= hardmin)
         softmax = hardmin + 1;
     if(hardmax <= hardmin)
         hardmax = FLT_MAX;
 
-    initscr(); /* uses filesystem, so before pledge */
-=======
-    sp = newterm("linux", stdout, stdin);
->>>>>>> 837a12bc
-
     #ifdef __OpenBSD__
     if (pledge("stdio tty", NULL) == -1)
         err(1, "pledge");
     #endif
+
+    sp = newterm(NULL, stdout, stdin);
 
     time(&t1);
     noecho();

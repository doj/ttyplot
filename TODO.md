# TODO for ttyplot

<<<<<<< HEAD
=======
- in TWO mode and no color, plot the second graph as reverse (see picture on README)
- better pack the detail output on the bottom
>>>>>>> 41a1c41c
- update the man page<|MERGE_RESOLUTION|>--- conflicted
+++ resolved
@@ -1,8 +1,4 @@
 # TODO for ttyplot
 
-<<<<<<< HEAD
-=======
-- in TWO mode and no color, plot the second graph as reverse (see picture on README)
 - better pack the detail output on the bottom
->>>>>>> 41a1c41c
 - update the man page